/* Futuristic Dark Theme Stylesheet for Spreadsheet Auto-Editor */

@import url('./layout.css');
@import url('./components.css');
@import url('./particles.css');
@import url('./handsontableTheme.css');
@import url('./responsive.css');

:root {
    --main-accent: #00bfff; /* Deep Sky Blue */
    --base-bg: #10101a;     /* Very dark desaturated blue */
    --text-primary: #e0e0e0;
    --text-secondary: #a0a0a0;
    --text-muted: #707070;

    /* Adjusted for 60% transparency (0.4 alpha for the color itself) */
    --glass-bg-color: rgba(25, 25, 35, 0.4); 
    --glass-border-color: rgba(0, 191, 255, 0.25); /* Slightly brighter border */
    --glass-blur-amount: 6px; /* Slightly more blur with higher transparency */

    --sidebar-width: 300px; 
    --sidebar-collapsed-width: 60px; /* Width when sidebar is collapsed */
    --border-radius: 10px; 
    --transition-fast: all 0.2s ease-in-out;
    --transition-medium: all 0.3s ease-in-out;
    
    /* New variables for layout calculations */
    --navbar-height: 56px;
    --command-section-height: 170px; /* Approximate height of command section */
}

* {
    margin: 0;
    padding: 0;
    box-sizing: border-box;
}

body.dark-theme {
    background-color: var(--base-bg);
    color: var(--text-primary);
    font-family: 'Segoe UI', Tahoma, Geneva, Verdana, sans-serif;
    overflow: hidden; /* To contain particles and prevent page scrolling */
    position: relative; /* For particle container */
}

<<<<<<< HEAD
=======
<<<<<<< HEAD
/* Schema management buttons */
.schema-buttons {
    display: flex;
    gap: 5px;
    margin-right: 5px;
}

/* Split view styling */
.split-view-container {
    display: flex;
    width: 100%;
    height: 100%;
    gap: 10px;
}

.split-view-container > div {
    flex: 1;
    overflow: hidden;
    position: relative;
}

.split-view-container .split-view-label {
    position: absolute;
    top: 0;
    left: 0;
    background-color: rgba(0, 0, 0, 0.7);
    color: white;
    padding: 2px 8px;
    border-radius: 0 0 4px 0;
    font-size: 11px;
    z-index: 10;
=======
>>>>>>> c17413e5
/* Custom scrollbar for dark/futuristic theme */
/* Hide scrollbar by default, show on hover/scroll for custom-scrollbar containers */
.custom-scrollbar {
    scrollbar-width: thin;
    scrollbar-color: #00bcd4 #23272b;
    /* Hide scrollbar for Webkit browsers by default */
}
.custom-scrollbar::-webkit-scrollbar {
    width: 8px;
    background: #23272b;
    opacity: 0;
    transition: opacity 0.2s;
}
.custom-scrollbar:hover::-webkit-scrollbar,
.custom-scrollbar:active::-webkit-scrollbar,
.custom-scrollbar:focus::-webkit-scrollbar {
    opacity: 1;
}

.custom-scrollbar::-webkit-scrollbar-thumb {
    background: #00bcd4;
    border-radius: 6px;
    border: 2px solid #23272b;
}
.custom-scrollbar::-webkit-scrollbar-thumb:hover {
    background: #26c6da;
}
.custom-scrollbar::-webkit-scrollbar-corner {
    background: #23272b;
}

/* For Firefox: hide scrollbar until scroll/hover */
.custom-scrollbar {
    scrollbar-width: none; /* Hide by default */
}
.custom-scrollbar:hover,
.custom-scrollbar:active,
.custom-scrollbar:focus {
    scrollbar-width: thin; /* Show on hover/active/focus */
}

/* Ensure spreadsheet section scrollbars match shortcutInfo */
.spreadsheet-body.custom-scrollbar {
    overflow: auto !important;
    /* Inherit all custom-scrollbar styles */
<<<<<<< HEAD
=======
>>>>>>> 1f07d60128ccea032bae55c7a9a498a8db5be9a6
>>>>>>> c17413e5
}

/* All other specific CSS rules that were previously here have been removed 
   as they are now imported from their respective files (layout.css, 
   components.css, particles.css, handsontableTheme.css, responsive.css). 
   This avoids redundancy and keeps main.css clean. */<|MERGE_RESOLUTION|>--- conflicted
+++ resolved
@@ -43,9 +43,7 @@
     position: relative; /* For particle container */
 }
 
-<<<<<<< HEAD
-=======
-<<<<<<< HEAD
+
 /* Schema management buttons */
 .schema-buttons {
     display: flex;
@@ -77,8 +75,7 @@
     border-radius: 0 0 4px 0;
     font-size: 11px;
     z-index: 10;
-=======
->>>>>>> c17413e5
+
 /* Custom scrollbar for dark/futuristic theme */
 /* Hide scrollbar by default, show on hover/scroll for custom-scrollbar containers */
 .custom-scrollbar {
@@ -124,10 +121,7 @@
 .spreadsheet-body.custom-scrollbar {
     overflow: auto !important;
     /* Inherit all custom-scrollbar styles */
-<<<<<<< HEAD
-=======
->>>>>>> 1f07d60128ccea032bae55c7a9a498a8db5be9a6
->>>>>>> c17413e5
+
 }
 
 /* All other specific CSS rules that were previously here have been removed 
