"""
Main application entry point
----------------------------
Initializes controllers and launches the FastAPI application using Uvicorn
"""

# TO DO
# =======
# Add keyboard shortcuts for common actions ✅
# Design beautiful modern UI ✅
# Test app with various spreadsheet formats ✅
# Test app with real users
# Add predefined prompts for common tasks
# Make the "Ready" text to have a square border with rounded edges around it to match the design of the rest of the edges and borders of other elements within the app
# Shift the "Ready" text to the left a little, to mathch the gap between the right edge of the page and the right edge of the "AI Command Interface" and the "Spreadsheet Data" sections
# Change the icon of the "Auto Editor" text, to be a circular spinning gear icon, not a spreadsheet icon
# Centralise the "Auto Editor" text and its icon in the header bar area
# Add favicon ✅
# Add column and row header highlighting to form a cell, when handsonTable selection is over that call.
# Enter button should use an enter icon, not a pencil icon
# Create another HTML page with a well formated usermanual of the app, with gifs. (The new HTML page should use same design as the index.html page). Add all error messages, and how to resolve them (from a user perspective)
# Add command for entering a new command (CTRL+I) 🔁
# Add keyboard support for viewing saved prompts (CTRL+SHIFT+P) 🔁
# Add keyboard shortcuts for saving prompts (CTRL+SHIFT+S) 🔁
# Add a save button to save current text in input text box within a prompt file (static/assets/prompts/prompts.txt) ✅
# Add a delete button to remove saved prompts from within the prompt modal (static/assets/prompts/prompts.txt) 🔁
# Add escape to remove focus from input field ✅
# Increase input text box height to be above save and view prompts buttons 🔁
# Increase the background blur percentage of the view prompts modal to 70% 🔁
# Add footer with copyright information
# Add light/dark mode toggle (dark mode by default). Modes pessist across page refresh and app restarts 
# Add support for tagging rows and columns with pop-up suggestions called using the hash-tag
# Remove particle-mouse interaction, when there is an element between the mouse and the particles (if the z-index of the element is lower than z-index of the particles stop the mouse-particle interaction).
# Add option to view previous prompts with arrow up/down keys 🔁
# Add option to read spreadsheet from workbook file, currently only supports reading from single file.
# The top row should not be column headers from spreadsheet, but rather column letters (A, B, C, etc.) as in excel. 🔁
# Add button on right side of the maximize/restore spreadsheet view, the button should open a split view of spreadsheet with editing mode on the right side, and visual editing enabled on the left side, where user can edit the spreadsheet in a visual way 🔁 
# Add visual programming option from frontend where user can create new spreadsheet json format on frontend and ask AI to generate script for applying it to the spreadsheet 🔁
# Modify system to use default python script, if prompt operation becomes complex (pandas operation requires more than 2 steps).
# Add auto code executor and interpreter to test script from LLM and ask LLM to regenerate the script, if test is unsuccessful. This will help reduce number of errors cuased by complex prompts requiring multiple operations.
# This cycle should occur 3 times, after 3rd trial, system should breakout and show user error (Failed to generate script for set of instructions).

import os
import argparse
import uvicorn
import sys

# Add the project root to the Python path
sys.path.insert(0, os.path.dirname(os.path.abspath(__file__)))

# Now import from the correct paths
from src.api.endpoints import init_controllers
from src.controller.spreadsheet_controller import SpreadsheetController  
from src.model.session_manager import SessionManager 
from src.model.prompt_history import PromptHistory

def parse_args():
    """Parse command line arguments"""
    parser = argparse.ArgumentParser(description="Launch the Spreadsheet Editor API")
    parser.add_argument("--host", default="127.0.0.1", help="Host to bind the server to")
    parser.add_argument("--port", type=int, default=8000, help="Port to bind the server to")
    parser.add_argument("--reload", action="store_true", default=True, help="Enable auto-reload for development [default: True]")
    parser.add_argument("--debug", action="store_true", default=False, help="Enable debug mode [default: False]")
    return parser.parse_args()

def main():
    """Main entry point for the application"""
    args = parse_args()
    
    # Initialize controllers in the correct order
    # First, create the session_manager
    session_manager = SessionManager()
    
    # Create prompt history with the required folder parameter
    prompt_history_folder = os.path.join('static', 'json')
    prompt_history = PromptHistory(prompt_history_folder)
    
    # Then, create the SpreadsheetController with the session_manager
    spreadsheet_controller = SpreadsheetController(session_manager)
    
<<<<<<< HEAD
    try:
        # Append prompt to history file
        prompt_history.append(session_id, command)
        spreadsheet_view = spreadsheet_controller.process_command(session_id, command)
        return jsonify(spreadsheet_view)
    except Exception as e:
        return jsonify({'error': str(e)}), 400

@app.route('/undo/<session_id>', methods=['POST'])
def undo_modification(session_id):
    """Undo the last modification."""
    try:
        spreadsheet_view = spreadsheet_controller.undo_modification(session_id)
        return jsonify(spreadsheet_view)
    except Exception as e:
        return jsonify({'error': str(e)}), 400

@app.route('/redo/<session_id>', methods=['POST'])
def redo_modification(session_id):
    """Redo a previously undone modification."""
    try:
        spreadsheet_view = spreadsheet_controller.redo_modification(session_id)
        return jsonify(spreadsheet_view)
    except Exception as e:
        return jsonify({'error': str(e)}), 400

@app.route('/download/<session_id>')
def download_spreadsheet(session_id):
    """Download the modified spreadsheet."""
    try:
        # Get both file_path and original_filename
        file_path, original_filename = spreadsheet_controller.download_spreadsheet(session_id)
        
        # Schedule cleanup after download
        def cleanup():
            spreadsheet_controller.cleanup_session(session_id)
        
        if not hasattr(g, 'after_response_funcs'):
            g.after_response_funcs = []
        g.after_response_funcs.append(cleanup)
        
        # Use original filename for download
        return send_file(
            file_path,
            as_attachment=True,
            download_name=original_filename
        )
    except Exception as e:
        return jsonify({'error': str(e)}), 400

@app.route('/prompts', methods=['GET', 'POST', 'DELETE'])
def prompts_api():
    import threading
    lock = threading.Lock()
    if request.method == 'POST':
        data = request.get_json()
        prompt = (data.get('prompt') or '').strip()
        if not prompt:
            return jsonify({'error': 'Prompt is empty'}), 400
        with lock:
            os.makedirs(os.path.dirname(PROMPT_FILE), exist_ok=True)
            # Avoid duplicates, append only if not present
            prompts = []
            if os.path.exists(PROMPT_FILE):
                with open(PROMPT_FILE, 'r', encoding='utf-8') as f:
                    prompts = [line.strip() for line in f if line.strip()]
            if prompt not in prompts:
                with open(PROMPT_FILE, 'a', encoding='utf-8') as f:
                    f.write(prompt.replace('\n', ' ') + '\n')
        return jsonify({'success': True})
    elif request.method == 'DELETE':
        data = request.get_json()
        prompt_to_delete = data.get('prompt', '').strip()
        if not prompt_to_delete:
            return '', 400
        if not os.path.exists(PROMPT_FILE):
            return '', 404
        with open(PROMPT_FILE, 'r', encoding='utf-8') as f:
            prompts = [line.strip() for line in f if line.strip()]
        prompts = [p for p in prompts if p != prompt_to_delete]
        with open(PROMPT_FILE, 'w', encoding='utf-8') as f:
            for p in prompts:
                f.write(p + '\n')
        return '', 204
    else:
        prompts = []
        if os.path.exists(PROMPT_FILE):
            with open(PROMPT_FILE, 'r', encoding='utf-8') as f:
                prompts = [line.strip() for line in f if line.strip()]
        return jsonify(prompts)

# Register after_response handler
@app.after_request
def after_request(response):
    for func in getattr(g, 'after_response_funcs', []):
        func()
    # No need to clear g.after_response_funcs, as g is per-request
    return response

def cleanup_temp_dirs():
    """
    Delete all files except .gitkeep from /src/script/, /static/uploads, /static/downloads, /static/json
    """
    import glob
    temp_dirs = [
        os.path.join('src', 'script'),
        os.path.join('static', 'uploads'),
        os.path.join('static', 'downloads'),
        os.path.join('static', 'json')
    ]
    for d in temp_dirs:
        for f in glob.glob(os.path.join(d, '*')):
            if os.path.isfile(f) and not f.endswith('.gitkeep'):
                try:
                    os.remove(f)
                except Exception as e:
                    print(f"Warning: Could not delete temp file {f}: {e}")

if __name__ == '__main__':
    # Clean up temp dirs at startup
    cleanup_temp_dirs()
    # Add cleanup of expired sessions and files
    from apscheduler.schedulers.background import BackgroundScheduler

    def cleanup_expired_resources():
        # Clean up expired sessions
        session_manager.cleanup_expired_sessions()
        
        # Clean up old scripts
        from src.controller.script_manager import ScriptManager
        script_manager = ScriptManager(os.path.join('src', 'script'))
        script_manager.cleanup_old_scripts(24)  # Keep scripts for 24 hours

        # Clean up temp dirs while server is running
        cleanup_temp_dirs()

    scheduler = BackgroundScheduler()
    scheduler.add_job(cleanup_expired_resources, 'interval', hours=24)  # Keep dirs for 24 hours
    scheduler.start()
=======
    # Define the path for storing saved prompts
    prompt_file = os.path.join(os.path.expanduser("~"), ".editor", "prompts.txt")
    os.makedirs(os.path.dirname(prompt_file), exist_ok=True)
    
    # Initialize the controllers in the FastAPI app
    init_controllers(spreadsheet_controller, session_manager, prompt_history, prompt_file)
    
    # Print startup message
    print(f"Starting server at http://{args.host}:{args.port}")
    print("Press CTRL+C to quit")
>>>>>>> c17413e5
    
    # Run the app with Uvicorn
    uvicorn.run(
        "src.api.endpoints:app", 
        host=args.host, 
        port=args.port,
        reload=args.reload
    )

if __name__ == "__main__":
    main()<|MERGE_RESOLUTION|>--- conflicted
+++ resolved
@@ -78,147 +78,6 @@
     # Then, create the SpreadsheetController with the session_manager
     spreadsheet_controller = SpreadsheetController(session_manager)
     
-<<<<<<< HEAD
-    try:
-        # Append prompt to history file
-        prompt_history.append(session_id, command)
-        spreadsheet_view = spreadsheet_controller.process_command(session_id, command)
-        return jsonify(spreadsheet_view)
-    except Exception as e:
-        return jsonify({'error': str(e)}), 400
-
-@app.route('/undo/<session_id>', methods=['POST'])
-def undo_modification(session_id):
-    """Undo the last modification."""
-    try:
-        spreadsheet_view = spreadsheet_controller.undo_modification(session_id)
-        return jsonify(spreadsheet_view)
-    except Exception as e:
-        return jsonify({'error': str(e)}), 400
-
-@app.route('/redo/<session_id>', methods=['POST'])
-def redo_modification(session_id):
-    """Redo a previously undone modification."""
-    try:
-        spreadsheet_view = spreadsheet_controller.redo_modification(session_id)
-        return jsonify(spreadsheet_view)
-    except Exception as e:
-        return jsonify({'error': str(e)}), 400
-
-@app.route('/download/<session_id>')
-def download_spreadsheet(session_id):
-    """Download the modified spreadsheet."""
-    try:
-        # Get both file_path and original_filename
-        file_path, original_filename = spreadsheet_controller.download_spreadsheet(session_id)
-        
-        # Schedule cleanup after download
-        def cleanup():
-            spreadsheet_controller.cleanup_session(session_id)
-        
-        if not hasattr(g, 'after_response_funcs'):
-            g.after_response_funcs = []
-        g.after_response_funcs.append(cleanup)
-        
-        # Use original filename for download
-        return send_file(
-            file_path,
-            as_attachment=True,
-            download_name=original_filename
-        )
-    except Exception as e:
-        return jsonify({'error': str(e)}), 400
-
-@app.route('/prompts', methods=['GET', 'POST', 'DELETE'])
-def prompts_api():
-    import threading
-    lock = threading.Lock()
-    if request.method == 'POST':
-        data = request.get_json()
-        prompt = (data.get('prompt') or '').strip()
-        if not prompt:
-            return jsonify({'error': 'Prompt is empty'}), 400
-        with lock:
-            os.makedirs(os.path.dirname(PROMPT_FILE), exist_ok=True)
-            # Avoid duplicates, append only if not present
-            prompts = []
-            if os.path.exists(PROMPT_FILE):
-                with open(PROMPT_FILE, 'r', encoding='utf-8') as f:
-                    prompts = [line.strip() for line in f if line.strip()]
-            if prompt not in prompts:
-                with open(PROMPT_FILE, 'a', encoding='utf-8') as f:
-                    f.write(prompt.replace('\n', ' ') + '\n')
-        return jsonify({'success': True})
-    elif request.method == 'DELETE':
-        data = request.get_json()
-        prompt_to_delete = data.get('prompt', '').strip()
-        if not prompt_to_delete:
-            return '', 400
-        if not os.path.exists(PROMPT_FILE):
-            return '', 404
-        with open(PROMPT_FILE, 'r', encoding='utf-8') as f:
-            prompts = [line.strip() for line in f if line.strip()]
-        prompts = [p for p in prompts if p != prompt_to_delete]
-        with open(PROMPT_FILE, 'w', encoding='utf-8') as f:
-            for p in prompts:
-                f.write(p + '\n')
-        return '', 204
-    else:
-        prompts = []
-        if os.path.exists(PROMPT_FILE):
-            with open(PROMPT_FILE, 'r', encoding='utf-8') as f:
-                prompts = [line.strip() for line in f if line.strip()]
-        return jsonify(prompts)
-
-# Register after_response handler
-@app.after_request
-def after_request(response):
-    for func in getattr(g, 'after_response_funcs', []):
-        func()
-    # No need to clear g.after_response_funcs, as g is per-request
-    return response
-
-def cleanup_temp_dirs():
-    """
-    Delete all files except .gitkeep from /src/script/, /static/uploads, /static/downloads, /static/json
-    """
-    import glob
-    temp_dirs = [
-        os.path.join('src', 'script'),
-        os.path.join('static', 'uploads'),
-        os.path.join('static', 'downloads'),
-        os.path.join('static', 'json')
-    ]
-    for d in temp_dirs:
-        for f in glob.glob(os.path.join(d, '*')):
-            if os.path.isfile(f) and not f.endswith('.gitkeep'):
-                try:
-                    os.remove(f)
-                except Exception as e:
-                    print(f"Warning: Could not delete temp file {f}: {e}")
-
-if __name__ == '__main__':
-    # Clean up temp dirs at startup
-    cleanup_temp_dirs()
-    # Add cleanup of expired sessions and files
-    from apscheduler.schedulers.background import BackgroundScheduler
-
-    def cleanup_expired_resources():
-        # Clean up expired sessions
-        session_manager.cleanup_expired_sessions()
-        
-        # Clean up old scripts
-        from src.controller.script_manager import ScriptManager
-        script_manager = ScriptManager(os.path.join('src', 'script'))
-        script_manager.cleanup_old_scripts(24)  # Keep scripts for 24 hours
-
-        # Clean up temp dirs while server is running
-        cleanup_temp_dirs()
-
-    scheduler = BackgroundScheduler()
-    scheduler.add_job(cleanup_expired_resources, 'interval', hours=24)  # Keep dirs for 24 hours
-    scheduler.start()
-=======
     # Define the path for storing saved prompts
     prompt_file = os.path.join(os.path.expanduser("~"), ".editor", "prompts.txt")
     os.makedirs(os.path.dirname(prompt_file), exist_ok=True)
@@ -229,7 +88,6 @@
     # Print startup message
     print(f"Starting server at http://{args.host}:{args.port}")
     print("Press CTRL+C to quit")
->>>>>>> c17413e5
     
     # Run the app with Uvicorn
     uvicorn.run(
